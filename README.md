--- conflicted
+++ resolved
@@ -1,88 +1,80 @@
-# Lu Estilo API
-
-API para gerenciamento de usuarios, clientes, produtos e pedidos.
-
-## Pré-requisitos
-
-- [Python 3.13](https://www.python.org/downloads/)
-- [uv (gerenciador de pacotes)](https://github.com/astral-sh/uv)
-- [Docker](https://www.docker.com/get-started)
-- [Docker Compose](https://docs.docker.com/compose/install/)
-
-## Passos para rodar localmente
-
-1. **Clone o repositorio:**
-
-   ```sh
-   git clone https://github.com/leoAraujo20/lu-estilo-api.git
-   ```
-
-2. **Instale o `uv` (se ainda não tiver):**
-
-   ```sh
-   pip install uv
-   ```
-
-3. **Crie um ambiente virtual**
-
-   ```sh
-    uv venv
-   ```
-
-4. **Ativar o ambiente virtual**
-
-   ```sh
-    .venv\Scripts\activate # Windows
-    .venv/bin/activate # Linux e mac
-   ```
-
-5. **Crie o arquivo `.env` na raiz do projeto com suas próprias configurações:**
-
-   ```sh
-   SECRET_KEY="sua_chave_secreta"
-   ALGORITHM="HS256"
-   ACCESS_TOKEN_EXPIRE_MINUTES=30
-
-   DATABASE_URL="postgresql+psycopg://app_user:senha@lu_estilo_database:5432/nome_do_banco"
-   POSTGRES_USER="app_user" # Mantenha como app_user
-   POSTGRES_PASSWORD="senha"
-   POSTGRES_DB="nome_do_banco"
-   ```
-
-6. **Instale as depedências do projeto:**
-
-   ```sh
-    uv sync
-   ```
-
-7. **Ajuste o final de linha do arquivo `entrypoint.sh` (importante para usuários Windows):**
-
-   Após clonar o repositório, verifique se o arquivo `entrypoint.sh` está com final de linha do tipo **LF** (Line Feed).  
-   Se estiver como **CRLF**, troque para **LF** no VS Code (canto inferior direito) e salve o arquivo.  
-   Isso evita erros de execução no Docker/Linux.
-
-8. **Execute o docker compose:**
-
-   ```sh
-   docker compose up --build
-   ```
-
-9. **Acesse a aplicação:**
-
-<<<<<<< HEAD
-- Documentação Swagger: [http://localhost:8000/docs](http://localhost:8000/docs)
-
-=======
-- Documentação Swagger: [http://localhost:8000/docs](http://localhost:8000/docs)
-- Redoc: [http://localhost:8000/redoc](http://localhost:8000/redoc)
-
-## Rodando os testes:
-
-**Depois de instalar as depedências do projeto execute:**
-   
-   ```sh
-    task test
-   ```
-
-
->>>>>>> f4ad707a
+# Lu Estilo API
+
+API para gerenciamento de usuarios, clientes, produtos e pedidos.
+
+## Pré-requisitos
+
+- [Python 3.13](https://www.python.org/downloads/)
+- [uv (gerenciador de pacotes)](https://github.com/astral-sh/uv)
+- [Docker](https://www.docker.com/get-started)
+- [Docker Compose](https://docs.docker.com/compose/install/)
+
+## Passos para rodar localmente
+
+1. **Clone o repositorio:**
+
+   ```sh
+   git clone https://github.com/leoAraujo20/lu-estilo-api.git
+   ```
+
+2. **Instale o `uv` (se ainda não tiver):**
+
+   ```sh
+   pip install uv
+   ```
+
+3. **Crie um ambiente virtual**
+
+   ```sh
+    uv venv
+   ```
+
+4. **Ativar o ambiente virtual**
+
+   ```sh
+    .venv\Scripts\activate # Windows
+    .venv/bin/activate # Linux e mac
+   ```
+
+5. **Crie o arquivo `.env` na raiz do projeto com suas próprias configurações:**
+
+   ```sh
+   SECRET_KEY="sua_chave_secreta"
+   ALGORITHM="HS256"
+   ACCESS_TOKEN_EXPIRE_MINUTES=30
+
+   DATABASE_URL="postgresql+psycopg://app_user:senha@lu_estilo_database:5432/nome_do_banco"
+   POSTGRES_USER="app_user" # Mantenha como app_user
+   POSTGRES_PASSWORD="senha"
+   POSTGRES_DB="nome_do_banco"
+   ```
+
+6. **Instale as depedências do projeto:**
+
+   ```sh
+    uv sync
+   ```
+
+7. **Ajuste o final de linha do arquivo `entrypoint.sh` (importante para usuários Windows):**
+
+   Após clonar o repositório, verifique se o arquivo `entrypoint.sh` está com final de linha do tipo **LF** (Line Feed).  
+   Se estiver como **CRLF**, troque para **LF** no VS Code (canto inferior direito) e salve o arquivo.  
+   Isso evita erros de execução no Docker/Linux.
+
+8. **Execute o docker compose:**
+
+   ```sh
+   docker compose up --build
+   ```
+
+9. **Acesse a aplicação:**
+
+- Documentação Swagger: [http://localhost:8000/docs](http://localhost:8000/docs)
+
+## Rodando os testes
+
+**Depois de instalar as depedências do projeto execute:**
+
+   ```sh
+    task test
+   ```